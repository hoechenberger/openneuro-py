# This workflow will install Python dependencies, run tests and lint with a variety of Python versions
# For more information see: https://help.github.com/actions/language-and-framework-guides/using-python-with-github-actions

name: Unit tests

on:
  # push:
  #   branches: ['**']
  pull_request:
    branches: ['**']
  create:
    branches: [main]
    tags: ['**']
  # schedule:
  #   - cron: "0 4 * * *"

concurrency:
  group: ${{ github.workflow }}-${{ github.event.pull_request.number || github.ref }}
  cancel-in-progress: true

jobs:
  test:
    strategy:
      fail-fast: false
      matrix:
       # Adjust for min and max supported Python versions
        python-version: ["3.13"]
        os: [ubuntu-latest, windows-latest, macos-latest, macos-13]  # macos-13 is last Intel version
        include:
          - python-version: "3.10"
            os: ubuntu-latest
    runs-on: ${{ matrix.os }}
    defaults:
      run:
        shell: bash -e {0}
    steps:
    - uses: actions/checkout@v4
      with:
        fetch-depth: 0
    - name: Install uv and set the python version
      uses: astral-sh/setup-uv@v5
      with:
        python-version: ${{ matrix.python-version }}
    - name: Install the project
      run: uv sync --locked --all-extras --dev
    - name: Test building the distributions
      run: uv build
    - name: Test CLI commands
      run: |
<<<<<<< HEAD
        uv run openneuro-py --help
        uv run openneuro-py --version
        uv run openneuro-py download --help
        uv run openneuro-py login --help
    - name: Test with pytest
      run: uv run pytest
=======
        openneuro-py --help
        openneuro-py --version
        openneuro-py download --help
        openneuro-py login --help
    - name: Test with pytest
      env:
        OPENNEURO_TEST_TOKEN: ${{ secrets.OPENNEURO_TEST_TOKEN }}
      run: pytest
>>>>>>> 9d279f80
<|MERGE_RESOLUTION|>--- conflicted
+++ resolved
@@ -47,14 +47,6 @@
       run: uv build
     - name: Test CLI commands
       run: |
-<<<<<<< HEAD
-        uv run openneuro-py --help
-        uv run openneuro-py --version
-        uv run openneuro-py download --help
-        uv run openneuro-py login --help
-    - name: Test with pytest
-      run: uv run pytest
-=======
         openneuro-py --help
         openneuro-py --version
         openneuro-py download --help
@@ -62,5 +54,4 @@
     - name: Test with pytest
       env:
         OPENNEURO_TEST_TOKEN: ${{ secrets.OPENNEURO_TEST_TOKEN }}
-      run: pytest
->>>>>>> 9d279f80
+      run: pytest